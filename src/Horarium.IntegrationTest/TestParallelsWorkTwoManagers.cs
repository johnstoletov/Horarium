using System;
using System.Diagnostics;
using System.Linq;
using System.Threading.Tasks;
using Horarium.InMemory;
using Horarium.IntegrationTest.Jobs;
using Xunit;

namespace Horarium.IntegrationTest
{
    [Collection(IntegrationTestCollection)]
    public class TestParallelsWorkTwoManagers : IntegrationTestBase
    {
        [Fact]
        public async Task TestParallels()
        {
<<<<<<< HEAD
            MongoDB,
            InMemory,
        }

        public TestParallelsWorkTwoManagers()
        {       
            var provider = new MongoClientProvider(ConnectionMongo);
            var collection = provider.GetCollection<JobMongoModel>();

            collection.DeleteMany(MongoDB.Driver.Builders<JobMongoModel>.Filter.Empty);
        }

        private IHorarium CreateScheduler(DataBase dataBase)
        {
            IJobRepository jobRepository;

            switch (dataBase)
            {
                case DataBase.MongoDB:
                    jobRepository = MongoRepositoryFactory.Create(ConnectionMongo);
                    break;
                
                case DataBase.InMemory:
                    jobRepository = new InMemoryRepository();
                    break;
                
                default:
                    throw new ArgumentOutOfRangeException(nameof(dataBase), dataBase, null);
            }

            var horarium = new HorariumServer(jobRepository);
            horarium.Start();
            
            return horarium;
        }

        [Theory]
        [InlineData(DataBase.MongoDB)]
        [InlineData(DataBase.InMemory)]
        public async Task TestParallels(DataBase dataBase)
        {
            var firstScheduler = CreateScheduler(dataBase);
            var secondScheduler = CreateScheduler(dataBase);
=======
            var firstScheduler = CreateHorariumServer();
            var secondScheduler = CreateHorariumServer();
>>>>>>> 07cde642

            for (var i = 0; i < 1000; i++)
            {
                await firstScheduler.Create<TestJob, TestJobParam>(new TestJobParam
                {
                    Counter = i,
                    DbType = dataBase
                }).Schedule();
                await Task.Delay(10);
            }
            
            await Task.Delay(10000);
            await Task.Delay(10000);

            firstScheduler.Dispose();
            firstScheduler.Dispose();
            secondScheduler.Dispose();

            Assert.NotEmpty(TestJob.StackJobs[dataBase]);

<<<<<<< HEAD
            Assert.False(TestJob.StackJobs[dataBase].GroupBy(x => x).Any(g => g.Count() > 1),
                "Несколько джобов выполнилось на 2-х машинах");
        }

        /// <summary>
        /// Тест проверяет, что при одновременной регистрации одного джоба разными шедулерами первый начнет выполняться, а второй нет,
        /// т.к. для рекуррентных джобов одновременно может выполняться только один экземпляр
        /// </summary>
        /// <returns></returns>
        [Theory]
        //[InlineData(DataBase.MongoDB)]
        
        /*
         * We need a better way of tracking jobs execution than some static ConcurrentStacks -
         * 'cause of the way schedulers are disposed (Task.Wait())
         * and the way xUnit works everything becomes a huge mess
         * very quickly :(
         * 
         * I feel like those Task.Wait calls aren't actually awaited by xUnit runner, thus
         * synchronization of shared static resources becomes VERY problematic
         */ 
        //[InlineData(DataBase.InMemory)]
        [InlineData(DataBase.InMemory)]
        public async Task Scheduler_SecondInstanceStart_MustUpdateRecurrentJobCronParameters(DataBase dataBase)
        {
            var watch = Stopwatch.StartNew();
            var scheduler = CreateScheduler(dataBase);

            var counter = 0;

            while (true)
            {
                await scheduler.CreateRecurrent<TestRecurrentJob>(Cron.SecondInterval(1)).Schedule();
                counter++;

                if (watch.Elapsed > TimeSpan.FromSeconds(15) || counter > 10000)
                {
                    break;
                }
            }

            await Task.Delay(TimeSpan.FromSeconds(5));

            scheduler.Dispose();

            Assert.Single(TestRecurrentJob.StackJobs);
=======
            Assert.False(TestJob.StackJobs.GroupBy(x => x).Any(g => g.Count() > 1),
                "Same job was executed multiple times");
>>>>>>> 07cde642
        }
        
    }
}<|MERGE_RESOLUTION|>--- conflicted
+++ resolved
@@ -14,54 +14,8 @@
         [Fact]
         public async Task TestParallels()
         {
-<<<<<<< HEAD
-            MongoDB,
-            InMemory,
-        }
-
-        public TestParallelsWorkTwoManagers()
-        {       
-            var provider = new MongoClientProvider(ConnectionMongo);
-            var collection = provider.GetCollection<JobMongoModel>();
-
-            collection.DeleteMany(MongoDB.Driver.Builders<JobMongoModel>.Filter.Empty);
-        }
-
-        private IHorarium CreateScheduler(DataBase dataBase)
-        {
-            IJobRepository jobRepository;
-
-            switch (dataBase)
-            {
-                case DataBase.MongoDB:
-                    jobRepository = MongoRepositoryFactory.Create(ConnectionMongo);
-                    break;
-                
-                case DataBase.InMemory:
-                    jobRepository = new InMemoryRepository();
-                    break;
-                
-                default:
-                    throw new ArgumentOutOfRangeException(nameof(dataBase), dataBase, null);
-            }
-
-            var horarium = new HorariumServer(jobRepository);
-            horarium.Start();
-            
-            return horarium;
-        }
-
-        [Theory]
-        [InlineData(DataBase.MongoDB)]
-        [InlineData(DataBase.InMemory)]
-        public async Task TestParallels(DataBase dataBase)
-        {
-            var firstScheduler = CreateScheduler(dataBase);
-            var secondScheduler = CreateScheduler(dataBase);
-=======
             var firstScheduler = CreateHorariumServer();
             var secondScheduler = CreateHorariumServer();
->>>>>>> 07cde642
 
             for (var i = 0; i < 1000; i++)
             {
@@ -82,57 +36,8 @@
 
             Assert.NotEmpty(TestJob.StackJobs[dataBase]);
 
-<<<<<<< HEAD
             Assert.False(TestJob.StackJobs[dataBase].GroupBy(x => x).Any(g => g.Count() > 1),
                 "Несколько джобов выполнилось на 2-х машинах");
-        }
-
-        /// <summary>
-        /// Тест проверяет, что при одновременной регистрации одного джоба разными шедулерами первый начнет выполняться, а второй нет,
-        /// т.к. для рекуррентных джобов одновременно может выполняться только один экземпляр
-        /// </summary>
-        /// <returns></returns>
-        [Theory]
-        //[InlineData(DataBase.MongoDB)]
-        
-        /*
-         * We need a better way of tracking jobs execution than some static ConcurrentStacks -
-         * 'cause of the way schedulers are disposed (Task.Wait())
-         * and the way xUnit works everything becomes a huge mess
-         * very quickly :(
-         * 
-         * I feel like those Task.Wait calls aren't actually awaited by xUnit runner, thus
-         * synchronization of shared static resources becomes VERY problematic
-         */ 
-        //[InlineData(DataBase.InMemory)]
-        [InlineData(DataBase.InMemory)]
-        public async Task Scheduler_SecondInstanceStart_MustUpdateRecurrentJobCronParameters(DataBase dataBase)
-        {
-            var watch = Stopwatch.StartNew();
-            var scheduler = CreateScheduler(dataBase);
-
-            var counter = 0;
-
-            while (true)
-            {
-                await scheduler.CreateRecurrent<TestRecurrentJob>(Cron.SecondInterval(1)).Schedule();
-                counter++;
-
-                if (watch.Elapsed > TimeSpan.FromSeconds(15) || counter > 10000)
-                {
-                    break;
-                }
-            }
-
-            await Task.Delay(TimeSpan.FromSeconds(5));
-
-            scheduler.Dispose();
-
-            Assert.Single(TestRecurrentJob.StackJobs);
-=======
-            Assert.False(TestJob.StackJobs.GroupBy(x => x).Any(g => g.Count() > 1),
-                "Same job was executed multiple times");
->>>>>>> 07cde642
         }
         
     }
